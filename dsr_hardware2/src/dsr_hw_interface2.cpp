--- conflicted
+++ resolved
@@ -1,612 +1,558 @@
-// /*
-//  *  Inferfaces for doosan robot controllor
-//   * Author: Minsoo Song(minsoo.song@doosan.com)
-//  *
-//  * Copyright (c) 2024 Doosan Robotics
-//  * Use of this source code is governed by the BSD, see LICENSE
-// */
-
-#include "dsr_hardware2/dsr_hw_interface2.h"
-
-#include <chrono>
-#include <cmath>
-#include <iostream>
-#include <thread>
-
-#include <hardware_interface/handle.hpp>
-#include <hardware_interface/hardware_info.hpp>
-#include <hardware_interface/types/hardware_interface_type_values.hpp>
-#include <rclcpp/logging.hpp>
-
-#include "DRFC.h"
-#include "DRFLEx.h"
-
-using dsr_hardware2::DRHWInterface;
-using std::cout, std::endl;
-
-using CallbackReturn = dsr_hardware2::DRHWInterface::CallbackReturn;
-using return_type    = dsr_hardware2::DRHWInterface::return_type;
-
-// Global variables
-DRAFramework::CDRFLEx drfl;
-bool                  has_control_authority       = false;
-bool                  tp_initialisation_completed = false;
-
-// Configuration variables
-const std::string  host_ip       = "192.168.127.100";
-const unsigned int host_tcp_port = 12345;
-const unsigned int host_udp_port = 12347;
-
-constexpr float None = -10000;
-
-// Callback functions declaration
-namespace callback {
-// Callbacks that do not modify the global state
-void on_tp_popup(LPMESSAGE_POPUP popup);
-void on_tp_log(const char* strLog);
-void on_tp_progress(LPMESSAGE_PROGRESS progress);
-void on_tp_get_user_input(LPMESSAGE_INPUT input);
-void on_homing_completed();
-void on_monitoring_data(const LPMONITORING_DATA pData);
-void on_monitoring_data_exchange(const LPMONITORING_DATA_EX pData);
-void on_monitoring_ctrl_io(const LPMONITORING_CTRLIO pData);
-void on_monitoring_ctrl_io_exchange(const LPMONITORING_CTRLIO_EX pData);
-void on_log_alarm(LPLOG_ALARM tLog);
-void on_program_stopped(const PROGRAM_STOP_CAUSE);
-
-// Callbacks that can modify the global state
-void on_tp_initialising_completed();
-void on_monitoring_state(const ROBOT_STATE);
-void on_monitoring_access_control(const MONITORING_ACCESS_CONTROL control);
-}  // namespace callback
-
-/* NOTE
- * The only callback missing is the one for RT data stream input.
- */
-
-// Conversion functions
-auto double_to_float = [](const double& data) -> float {
-    return static_cast<float>(data);
-};
-
-auto float_to_double = [](const float& data) -> double {
-    return static_cast<double>(data);
-};
-
-//  _   _               _
-// | | | | __ _ _ __ __| |_      ____ _ _ __ ___
-// | |_| |/ _` | '__/ _` \ \ /\ / / _` | '__/ _ \
-// |  _  | (_| | | | (_| |\ V  V / (_| | | |  __/
-// |_| |_|\__,_|_|  \__,_| \_/\_/ \__,_|_|  \___|
-//
-//  ___       _             __
-// |_ _|_ __ | |_ ___ _ __ / _| __ _  ___ ___
-//  | || '_ \| __/ _ \ '__| |_ / _` |/ __/ _ \
-//  | || | | | ||  __/ |  |  _| (_| | (_|  __/
-// |___|_| |_|\__\___|_|  |_|  \__,_|\___\___|
-//
-
-CallbackReturn
-DRHWInterface::on_init(const hardware_interface::HardwareInfo& info) {
-    if (hardware_interface::SystemInterface::on_init(info) != CallbackReturn::SUCCESS) {
-        RCLCPP_ERROR(get_logger(), "Parent 'on_init()' function call failed!");
-        return CallbackReturn::ERROR;
-    }
-
-    // Initiliase member variables
-    _control_mode = NOT_SET;
-
-    _q_state     = Vec6double::Zero();
-    _q_dot_state = Vec6double::Zero();
-    _tau_state   = Vec6double::Zero();
-    _q_cmd       = Vec6double::Zero();
-    _q_dot_cmd   = Vec6double::Zero();
-    _tau_cmd     = Vec6double::Zero();
-
-    _q_dot_limit     = 70 * Vec6float::Ones();
-    _q_dot_dot_limit = 70 * Vec6float::Ones();
-    _tau_grav        = Vec6float::Zero();
-
-
-    // Register callbacks (non-modifying)
-    drfl.set_on_homming_completed(callback::on_homing_completed);
-    drfl.set_on_monitoring_data(callback::on_monitoring_data);
-    drfl.set_on_monitoring_data_ex(callback::on_monitoring_data_exchange);
-    drfl.set_on_monitoring_ctrl_io(callback::on_monitoring_ctrl_io);
-    drfl.set_on_monitoring_ctrl_io_ex(callback::on_monitoring_ctrl_io_exchange);
-    drfl.set_on_log_alarm(callback::on_log_alarm);
-    drfl.set_on_tp_popup(callback::on_tp_popup);
-    drfl.set_on_tp_log(callback::on_tp_log);
-    drfl.set_on_tp_progress(callback::on_tp_progress);
-    drfl.set_on_tp_get_user_input(callback::on_tp_get_user_input);
-    drfl.set_on_program_stopped(callback::on_program_stopped);
-
-    // Register callbacks (the following CAN modify the global state)
-    drfl.set_on_monitoring_state(callback::on_monitoring_state);
-    drfl.set_on_monitoring_access_control(callback::on_monitoring_access_control);
-    drfl.set_on_tp_initializing_completed(callback::on_tp_initialising_completed);
-
-
-    // Communication initialisation and robot setup
-    RCLCPP_INFO(
-            get_logger(),
-            "Connecting to robot on IP %s:%u",
-            host_ip.c_str(),
-            host_tcp_port
-    );
-    if (!drfl.open_connection(host_ip, host_tcp_port)) {
-        RCLCPP_ERROR(get_logger(), "Unable to establish connection with robot");
-        return CallbackReturn::ERROR;
-    }
-    RCLCPP_INFO(get_logger(), "Connected!");
-
-    SYSTEM_VERSION sys_version = {
-            '\0',
-    };
-    if (!drfl.get_system_version(&sys_version)) return CallbackReturn::ERROR;
-    if (!drfl.setup_monitoring_version(1)) return CallbackReturn::ERROR;
-    drfl.set_robot_control(CONTROL_SERVO_ON);
-    drfl.set_digital_output(GPIO_CTRLBOX_DIGITAL_INDEX_10, TRUE);
-    RCLCPP_INFO(get_logger(), "System version: %s", sys_version._szController);
-    RCLCPP_INFO(get_logger(), "Libray version: %s", drfl.get_library_version());
-
-    while ((drfl.get_robot_state() != STATE_STANDBY) || !has_control_authority) {
-        RCLCPP_DEBUG(
-                get_logger(),
-                "Waiting robot to reach standby state, or that program has control "
-                "authority"
-        );
-        std::this_thread::sleep_for(std::chrono::milliseconds(100));
-    }
-
-    const bool is_emulator = host_ip == "127.0.0.1";
-    if (is_emulator) { RCLCPP_INFO(get_logger(), "Running in emulator mode"); }
-    if (!drfl.set_robot_mode(ROBOT_MODE_AUTONOMOUS)) {
-        RCLCPP_ERROR(get_logger(), "Unable to set robot in autonomous mode");
-        return CallbackReturn::FAILURE;
-    }
-    const ROBOT_SYSTEM sys = is_emulator ? ROBOT_SYSTEM_VIRTUAL : ROBOT_SYSTEM_REAL;
-    if (!drfl.set_robot_system(sys)) {
-        RCLCPP_ERROR(get_logger(), "Unable to set proper robot system (virtual/real)");
-        return CallbackReturn::FAILURE;
-    }
-
-
-    // Real-time communication initialisation and setup
-    RCLCPP_INFO(
-            get_logger(),
-            "Connecting RT control on %s:%u",
-            host_ip.c_str(),
-            host_udp_port
-    );
-    if (!drfl.connect_rt_control(host_ip, host_udp_port)) {
-        RCLCPP_ERROR(get_logger(), "Unable to connect RT control stream");
-        return CallbackReturn::FAILURE;
-    }
-    RCLCPP_INFO(get_logger(), "Connected!");
-
-    const std::string version   = "v1.0";
-    const float       period    = 0.001;
-    const int         losscount = 4;
-    if (!drfl.set_rt_control_output(version, period, losscount)) {
-        RCLCPP_ERROR(get_logger(), "Unable to connect RT control stream");
-        return CallbackReturn::FAILURE;
-    }
-
-    if (!drfl.start_rt_control()) {
-        RCLCPP_ERROR(get_logger(), "Unable to start RT control");
-        return CallbackReturn::FAILURE;
-    }
-
-    RCLCPP_INFO(get_logger(), "Setting velocity and acceleration limits");
-    if (!drfl.set_velj_rt(_q_dot_limit.data())) return CallbackReturn::ERROR;
-    if (!drfl.set_accj_rt(_q_dot_dot_limit.data())) return CallbackReturn::ERROR;
-    RCLCPP_DEBUG_STREAM(
-            get_logger(), "Joint velocity limit: " << _q_dot_limit.transpose()
-    );
-    RCLCPP_DEBUG_STREAM(
-            get_logger(), "Joint acceleration limit: " << _q_dot_dot_limit.transpose()
-    );
-
-    drfl.set_safety_mode(SAFETY_MODE_AUTONOMOUS, SAFETY_MODE_EVENT_MOVE);
-
-    RCLCPP_INFO(get_logger(), "DSR hardware interface initialisation completed");
-    return CallbackReturn::SUCCESS;
-}
-
-CallbackReturn
-DRHWInterface::on_shutdown(const rclcpp_lifecycle::State& /* prev_state */) {
-    RCLCPP_INFO(get_logger(), "Disconnecting RT control");
-    if (!drfl.disconnect_rt_control()) return CallbackReturn::ERROR;
-    RCLCPP_INFO(get_logger(), "Disconnecting communication with robot");
-    if (!drfl.close_connection()) return CallbackReturn::ERROR;
-    return CallbackReturn::SUCCESS;
-}
-
-std::vector<hardware_interface::StateInterface>
-DRHWInterface::export_state_interfaces() {
-    std::vector<hardware_interface::StateInterface> interfaces;
-
-    RCLCPP_INFO(get_logger(), "Registering position state interfaces");
-    for (int i{0}; i < 6; ++i) {
-        RCLCPP_DEBUG(get_logger(), "Registering joint %s", joint_names.at(i).c_str());
-        interfaces.emplace_back(
-                joint_names.at(i), hardware_interface::HW_IF_POSITION, &_q_state(i)
-        );
-    }
-
-    RCLCPP_INFO(get_logger(), "Registering velocity state interfaces");
-    for (int i{0}; i < 6; ++i) {
-        RCLCPP_DEBUG(get_logger(), "Registering joint %s", joint_names.at(i).c_str());
-        interfaces.emplace_back(
-                joint_names.at(i), hardware_interface::HW_IF_VELOCITY, &_q_dot_state(i)
-        );
-    }
-
-    RCLCPP_INFO(get_logger(), "Registering effort state interfaces");
-    for (int i{0}; i < 6; ++i) {
-        RCLCPP_DEBUG(get_logger(), "Registering joint %s", joint_names.at(i).c_str());
-        interfaces.emplace_back(
-                joint_names.at(i), hardware_interface::HW_IF_EFFORT, &_tau_state(i)
-        );
-    }
-
-    return interfaces;
-}
-
-std::vector<hardware_interface::CommandInterface>
-DRHWInterface::export_command_interfaces() {
-    std::vector<hardware_interface::CommandInterface> interfaces;
-
-    RCLCPP_INFO(get_logger(), "Registering position command interfaces");
-    for (int i{0}; i < 6; ++i) {
-        RCLCPP_DEBUG(get_logger(), "Registering joint %s", joint_names.at(i).c_str());
-        interfaces.emplace_back(
-                joint_names.at(i), hardware_interface::HW_IF_POSITION, &_q_cmd(i)
-        );
-    }
-
-    RCLCPP_INFO(get_logger(), "Registering velocity command interfaces");
-    for (int i{0}; i < 6; ++i) {
-        RCLCPP_DEBUG(get_logger(), "Registering joint %s", joint_names.at(i).c_str());
-        interfaces.emplace_back(
-                joint_names.at(i), hardware_interface::HW_IF_VELOCITY, &_q_dot_cmd(i)
-        );
-    }
-
-    RCLCPP_INFO(get_logger(), "Registering effort command interfaces");
-    for (int i{0}; i < 6; ++i) {
-        RCLCPP_DEBUG(get_logger(), "Registering joint %s", joint_names.at(i).c_str());
-        interfaces.emplace_back(
-                joint_names.at(i), hardware_interface::HW_IF_EFFORT, &_tau_cmd(i)
-        );
-    }
-
-    return interfaces;
-}
-
-hardware_interface::return_type
-DRHWInterface::perform_command_mode_switch(
-        const std::vector<std::string>& start_interfaces,
-        const std::vector<std::string>& stop_interfaces
-) {
-    const auto parent_ret =
-            hardware_interface::SystemInterface::perform_command_mode_switch(
-                    start_interfaces, stop_interfaces
-            );
-    if (parent_ret != return_type::OK) {
-        RCLCPP_ERROR(
-                get_logger(),
-                "Parent 'perform_command_mode_switch()' function call failed!"
-        );
-        return return_type::ERROR;
-    }
-
-    RCLCPP_DEBUG(get_logger(), "Called command mode switch");
-    if (start_interfaces.empty()) {
-        RCLCPP_DEBUG(get_logger(), "No control mode specified, leaving unchanged!");
-        return return_type::OK;
-    }
-
-    const std::string req_cmd_interface = start_interfaces[0];
-    const std::string mode = req_cmd_interface.substr(req_cmd_interface.find('/') + 1);
-
-    if (mode == hardware_interface::HW_IF_POSITION) {
-        RCLCPP_INFO(get_logger(), "Switching to position control");
-        _control_mode = POSITION;
-    } else if (mode == hardware_interface::HW_IF_VELOCITY) {
-        RCLCPP_INFO(get_logger(), "Switching to velocity control");
-        _control_mode = VELOCITY;
-    } else if (mode == hardware_interface::HW_IF_EFFORT) {
-        RCLCPP_INFO(get_logger(), "Switching to torque control");
-        _control_mode = TORQUE;
-    } else {
-        RCLCPP_ERROR(get_logger(), "Unknown control mode '%s'", mode.data());
-        return hardware_interface::return_type::ERROR;
-    }
-
-    return return_type::OK;
-}
-
-return_type
-DRHWInterface::read(const rclcpp::Time& time, const rclcpp::Duration& period) {
-    auto deg_to_rad = [](const float& data) -> double { return data * M_PI / 180.0; };
-
-    const LPRT_OUTPUT_DATA_LIST data = drfl.read_data_rt();
-    // Joint position
-    std::transform(
-            data->actual_joint_position,
-            data->actual_joint_position + 6,
-            _q_state.begin(),
-            deg_to_rad
-    );
-    // Joint velocity
-    std::transform(
-            data->actual_joint_velocity,
-            data->actual_joint_velocity + 6,
-            _q_dot_state.begin(),
-            deg_to_rad
-    );
-    // Joint torque
-    std::transform(
-            data->external_joint_torque,
-            data->external_joint_torque + 6,
-            _tau_state.begin(),
-            float_to_double
-    );
-
-    // Gravity compensation torque
-    std::transform(
-            data->gravity_torque,
-            data->gravity_torque + 6,
-            _tau_grav.begin(),
-            float_to_double
-    );
-    return return_type::OK;
-}
-
-return_type
-DRHWInterface::write(const rclcpp::Time& /*time*/, const rclcpp::Duration& /*period*/) {
-    auto rad_to_deg = [](const double& data) -> float { return data * 180.0 / M_PI; };
-
-    Vec6float cmd;
-    Vec6float empty({None, None, None, None, None, None});
-    switch (_control_mode) {
-        case NOT_SET:
-            break;
-        case POSITION:
-            std::transform(_q_cmd.begin(), _q_cmd.end(), cmd.data(), rad_to_deg);
-            drfl.servoj_rt(cmd.data(), empty.data(), empty.data(), 0.0);
-            break;
-        case VELOCITY:
-            std::transform(
-                    _q_dot_cmd.begin(), _q_dot_cmd.end(), cmd.data(), rad_to_deg
-            );
-            drfl.speedj_rt(cmd.data(), empty.data(), 0.0);
-            break;
-        case TORQUE:
-            // use "empty" as storage for the desired torque w/o gravity compensation
-            std::transform(
-                    _tau_cmd.begin(), _tau_cmd.end(), empty.data(), double_to_float
-            );
-            cmd = _tau_grav + empty;
-            drfl.torque_rt(cmd.data(), 0.0);
-            break;
-    }
-    return return_type::OK;
-}
-
-//   ____      _ _ _                _
-//  / ___|__ _| | | |__   __ _  ___| | _____
-// | |   / _` | | | '_ \ / _` |/ __| |/ / __|
-// | |__| (_| | | | |_) | (_| | (__|   <\__ \
-//  \____\__,_|_|_|_.__/ \__,_|\___|_|\_\___/
-//
-void
-callback::on_tp_popup(LPMESSAGE_POPUP tPopup) {
-    cout << "Popup Message: " << tPopup->_szText << endl;
-    cout << "Message Level: " << tPopup->_iLevel << endl;
-    cout << "Button Type: " << tPopup->_iBtnType << endl;
-}
-
-void
-callback::on_tp_log(const char* strLog) {
-    cout << "Log Message: " << strLog << endl;
-}
-
-void
-callback::on_tp_progress(LPMESSAGE_PROGRESS tProgress) {
-    cout << "Progress cnt : " << (int)tProgress->_iTotalCount << endl;
-    cout << "Current cnt : " << (int)tProgress->_iCurrentCount << endl;
-}
-
-void
-callback::on_tp_get_user_input(LPMESSAGE_INPUT tInput) {
-    cout << "User Input : " << tInput->_szText << endl;
-    cout << "Data Type : " << (int)tInput->_iType << endl;
-}
-
-void
-callback::on_homing_completed() {
-    cout << "homing completed" << endl;
-}
-
-void
-callback::on_monitoring_data(const LPMONITORING_DATA pData) {
-    return;
-    cout << "# monitoring 0 data " << pData->_tCtrl._tTask._fActualPos[0][0]
-         << pData->_tCtrl._tTask._fActualPos[0][1]
-         << pData->_tCtrl._tTask._fActualPos[0][2]
-         << pData->_tCtrl._tTask._fActualPos[0][3]
-         << pData->_tCtrl._tTask._fActualPos[0][4]
-         << pData->_tCtrl._tTask._fActualPos[0][5] << endl;
-}
-
-void
-callback::on_monitoring_data_exchange(const LPMONITORING_DATA_EX pData) {
-    return;
-    cout << "# monitoring 1 data " << pData->_tCtrl._tWorld._fTargetPos[0]
-         << pData->_tCtrl._tWorld._fTargetPos[1] << pData->_tCtrl._tWorld._fTargetPos[2]
-         << pData->_tCtrl._tWorld._fTargetPos[3] << pData->_tCtrl._tWorld._fTargetPos[4]
-         << pData->_tCtrl._tWorld._fTargetPos[5] << endl;
-}
-
-void
-callback::on_monitoring_ctrl_io(const LPMONITORING_CTRLIO pData) {
-    return;
-    cout << "# monitoring ctrl 0 data" << endl;
-    for (int i = 0; i < 16; i++) { cout << (int)pData->_tInput._iActualDI[i] << endl; }
-}
-
-void
-callback::on_monitoring_ctrl_io_exchange(const LPMONITORING_CTRLIO_EX pData) {
-    return;
-    cout << "# monitoring ctrl 1 data" << endl;
-    for (int i = 0; i < 16; i++) { cout << (int)pData->_tInput._iActualDI[i] << endl; }
-    for (int i = 0; i < 16; i++) { cout << (int)pData->_tOutput._iTargetDO[i] << endl; }
-}
-
-void
-callback::on_log_alarm(LPLOG_ALARM tLog) {
-    cout << "Alarm Info: "
-         << "group(" << (unsigned int)tLog->_iGroup << "), index(" << tLog->_iIndex
-         << "), param(" << tLog->_szParam[0] << "), param(" << tLog->_szParam[1]
-         << "), param(" << tLog->_szParam[2] << ")" << endl;
-}
-
-<<<<<<< HEAD
-void DSRInterface::OnMonitoringStateCB(const ROBOT_STATE eState)
-{
-    //This function is called when the state changes.
-    //RCLCPP_INFO(rclcpp::get_logger("dsr_hw_interface2"),"DSRInterface::OnMonitoringStateCB");    
-    // Only work within 50msec
-    
-    switch((unsigned char)eState)
-    {
-#if 0 // TP initializing logic, Don't use in API level. (If you want to operate without TP, use this logic)       
-    case eSTATE_NOT_READY:
-    if (g_bHasControlAuthority) Drfl.set_robot_control(CONTROL_INIT_CONFIG);
-        break;
-    case eSTATE_INITIALIZING:
-        // add initalizing logic
-        if (g_bHasControlAuthority) Drfl.set_robot_control(CONTROL_ENABLE_OPERATION);
-        break;
-#endif      
-    case STATE_EMERGENCY_STOP:
-        // popup
-        break;
-    case STATE_STANDBY:
-    case STATE_MOVING:
-    case STATE_TEACHING:
-        break;
-    case STATE_SAFE_STOP:
-        if (g_bHasControlAuthority) {
-            Drfl.set_safe_stop_reset_type(SAFE_STOP_RESET_TYPE_DEFAULT);
-            Drfl.set_robot_control(CONTROL_RESET_SAFET_STOP);
-            Drfl.set_safety_mode(SAFETY_MODE_AUTONOMOUS,SAFETY_MODE_EVENT_MOVE);
-        }
-        break;
-    case STATE_SAFE_OFF:
-        if (g_bHasControlAuthority){
-            Drfl.set_robot_control(CONTROL_SERVO_ON);
-            Drfl.set_robot_mode(ROBOT_MODE_AUTONOMOUS);   //Idle Servo Off 후 servo on 하는 상황 발생 시 set_robot_mode 명령을 전송해 manual 로 전환. add 2020/04/28
-        } 
-        break;
-    case STATE_SAFE_STOP2:
-        if (g_bHasControlAuthority) Drfl.set_robot_control(CONTROL_RECOVERY_SAFE_STOP);
-        break;
-    case STATE_SAFE_OFF2:
-        if (g_bHasControlAuthority) {
-            Drfl.set_robot_control(CONTROL_RECOVERY_SAFE_OFF);
-        }
-        break;
-    case STATE_RECOVERY:
-        Drfl.set_robot_control(CONTROL_RESET_RECOVERY);
-        break;
-    default:
-        break;
-    }
-=======
-void
-callback::on_program_stopped(const PROGRAM_STOP_CAUSE cause) {
-    cout << "Program stopped (cause " << cause << ")" << endl;
-}
->>>>>>> c4de4d2c
-
-void
-callback::on_tp_initialising_completed() {
-    tp_initialisation_completed = true;
-    drfl.ManageAccessControl(MANAGE_ACCESS_CONTROL_FORCE_REQUEST);
-}
-
-void
-callback::on_monitoring_state(const ROBOT_STATE state) {
-    switch ((unsigned char)state) {
-        case STATE_EMERGENCY_STOP:
-            // popup
-            break;
-        case STATE_STANDBY:
-        case STATE_MOVING:
-        case STATE_TEACHING:
-            break;
-        case STATE_SAFE_STOP:
-            if (has_control_authority) {
-                drfl.SetSafeStopResetType(SAFE_STOP_RESET_TYPE_DEFAULT);
-                drfl.SetRobotControl(CONTROL_RESET_SAFET_STOP);
-            }
-            break;
-        case STATE_SAFE_OFF:
-            cout << "State STATE_SAFE_OFF\n";
-            if (has_control_authority) { drfl.SetRobotControl(CONTROL_SERVO_ON); }
-            break;
-        case STATE_SAFE_STOP2:
-            cout << "State STATE_SAFE_STOP2\n";
-            if (has_control_authority) {
-                drfl.SetRobotControl(CONTROL_RECOVERY_SAFE_STOP);
-            }
-            break;
-        case STATE_SAFE_OFF2:
-            cout << "State STATE_SAFE_OFF2\n";
-            if (has_control_authority) {
-                drfl.SetRobotControl(CONTROL_RECOVERY_SAFE_OFF);
-            }
-            break;
-        case STATE_RECOVERY:
-            // Drfl.SetRobotControl(CONTROL_RESET_RECOVERY);
-            break;
-        default:
-            break;
-    }
-    return;
-}
-
-void
-callback::on_monitoring_access_control(const MONITORING_ACCESS_CONTROL control) {
-    switch (control) {
-        case MONITORING_ACCESS_CONTROL_REQUEST:
-            assert(drfl.ManageAccessControl(MANAGE_ACCESS_CONTROL_RESPONSE_NO));
-            // Drfl.ManageAccessControl(MANAGE_ACCESS_CONTROL_RESPONSE_YES);
-            break;
-        case MONITORING_ACCESS_CONTROL_GRANT:
-            cout << "Access control grant" << endl;
-            has_control_authority = TRUE;
-            callback::on_monitoring_state(drfl.GetRobotState());
-            break;
-        case MONITORING_ACCESS_CONTROL_DENY:
-        case MONITORING_ACCESS_CONTROL_LOSS:
-            cout << "Access control revoked" << endl;
-            has_control_authority = FALSE;
-            if (tp_initialisation_completed) {
-                drfl.ManageAccessControl(MANAGE_ACCESS_CONTROL_FORCE_REQUEST);
-            }
-            break;
-        default:
-            break;
-    }
-}
-
-#include "pluginlib/class_list_macros.hpp"
-
-PLUGINLIB_EXPORT_CLASS(
-        dsr_hardware2::DRHWInterface, hardware_interface::SystemInterface
-)
+// /*
+//  *  Inferfaces for doosan robot controllor
+//   * Author: Minsoo Song(minsoo.song@doosan.com)
+//  *
+//  * Copyright (c) 2024 Doosan Robotics
+//  * Use of this source code is governed by the BSD, see LICENSE
+// */
+
+#include "dsr_hardware2/dsr_hw_interface2.h"
+
+#include <chrono>
+#include <cmath>
+#include <iostream>
+#include <thread>
+
+#include <hardware_interface/handle.hpp>
+#include <hardware_interface/hardware_info.hpp>
+#include <hardware_interface/types/hardware_interface_type_values.hpp>
+#include <rclcpp/logging.hpp>
+
+#include "DRFC.h"
+#include "DRFLEx.h"
+
+using dsr_hardware2::DRHWInterface;
+using std::cout, std::endl;
+
+using CallbackReturn = dsr_hardware2::DRHWInterface::CallbackReturn;
+using return_type    = dsr_hardware2::DRHWInterface::return_type;
+
+// Global variables
+DRAFramework::CDRFLEx drfl;
+bool                  has_control_authority       = false;
+bool                  tp_initialisation_completed = false;
+
+// Configuration variables
+const std::string  host_ip       = "192.168.127.100";
+const unsigned int host_tcp_port = 12345;
+const unsigned int host_udp_port = 12347;
+
+constexpr float None = -10000;
+
+// Callback functions declaration
+namespace callback {
+// Callbacks that do not modify the global state
+void on_tp_popup(LPMESSAGE_POPUP popup);
+void on_tp_log(const char* strLog);
+void on_tp_progress(LPMESSAGE_PROGRESS progress);
+void on_tp_get_user_input(LPMESSAGE_INPUT input);
+void on_homing_completed();
+void on_monitoring_data(const LPMONITORING_DATA pData);
+void on_monitoring_data_exchange(const LPMONITORING_DATA_EX pData);
+void on_monitoring_ctrl_io(const LPMONITORING_CTRLIO pData);
+void on_monitoring_ctrl_io_exchange(const LPMONITORING_CTRLIO_EX pData);
+void on_log_alarm(LPLOG_ALARM tLog);
+void on_program_stopped(const PROGRAM_STOP_CAUSE);
+
+// Callbacks that can modify the global state
+void on_tp_initialising_completed();
+void on_monitoring_state(const ROBOT_STATE);
+void on_monitoring_access_control(const MONITORING_ACCESS_CONTROL control);
+}  // namespace callback
+
+/* NOTE
+ * The only callback missing is the one for RT data stream input.
+ */
+
+// Conversion functions
+auto double_to_float = [](const double& data) -> float {
+    return static_cast<float>(data);
+};
+
+auto float_to_double = [](const float& data) -> double {
+    return static_cast<double>(data);
+};
+
+//  _   _               _
+// | | | | __ _ _ __ __| |_      ____ _ _ __ ___
+// | |_| |/ _` | '__/ _` \ \ /\ / / _` | '__/ _ \
+// |  _  | (_| | | | (_| |\ V  V / (_| | | |  __/
+// |_| |_|\__,_|_|  \__,_| \_/\_/ \__,_|_|  \___|
+//
+//  ___       _             __
+// |_ _|_ __ | |_ ___ _ __ / _| __ _  ___ ___
+//  | || '_ \| __/ _ \ '__| |_ / _` |/ __/ _ \
+//  | || | | | ||  __/ |  |  _| (_| | (_|  __/
+// |___|_| |_|\__\___|_|  |_|  \__,_|\___\___|
+//
+
+CallbackReturn
+DRHWInterface::on_init(const hardware_interface::HardwareInfo& info) {
+    if (hardware_interface::SystemInterface::on_init(info) != CallbackReturn::SUCCESS) {
+        RCLCPP_ERROR(get_logger(), "Parent 'on_init()' function call failed!");
+        return CallbackReturn::ERROR;
+    }
+
+    // Initiliase member variables
+    _control_mode = NOT_SET;
+
+    _q_state     = Vec6double::Zero();
+    _q_dot_state = Vec6double::Zero();
+    _tau_state   = Vec6double::Zero();
+    _q_cmd       = Vec6double::Zero();
+    _q_dot_cmd   = Vec6double::Zero();
+    _tau_cmd     = Vec6double::Zero();
+
+    _q_dot_limit     = 70 * Vec6float::Ones();
+    _q_dot_dot_limit = 70 * Vec6float::Ones();
+    _tau_grav        = Vec6float::Zero();
+
+
+    // Register callbacks (non-modifying)
+    drfl.set_on_homming_completed(callback::on_homing_completed);
+    drfl.set_on_monitoring_data(callback::on_monitoring_data);
+    drfl.set_on_monitoring_data_ex(callback::on_monitoring_data_exchange);
+    drfl.set_on_monitoring_ctrl_io(callback::on_monitoring_ctrl_io);
+    drfl.set_on_monitoring_ctrl_io_ex(callback::on_monitoring_ctrl_io_exchange);
+    drfl.set_on_log_alarm(callback::on_log_alarm);
+    drfl.set_on_tp_popup(callback::on_tp_popup);
+    drfl.set_on_tp_log(callback::on_tp_log);
+    drfl.set_on_tp_progress(callback::on_tp_progress);
+    drfl.set_on_tp_get_user_input(callback::on_tp_get_user_input);
+    drfl.set_on_program_stopped(callback::on_program_stopped);
+
+    // Register callbacks (the following CAN modify the global state)
+    drfl.set_on_monitoring_state(callback::on_monitoring_state);
+    drfl.set_on_monitoring_access_control(callback::on_monitoring_access_control);
+    drfl.set_on_tp_initializing_completed(callback::on_tp_initialising_completed);
+
+
+    // Communication initialisation and robot setup
+    RCLCPP_INFO(
+            get_logger(),
+            "Connecting to robot on IP %s:%u",
+            host_ip.c_str(),
+            host_tcp_port
+    );
+    if (!drfl.open_connection(host_ip, host_tcp_port)) {
+        RCLCPP_ERROR(get_logger(), "Unable to establish connection with robot");
+        return CallbackReturn::ERROR;
+    }
+    RCLCPP_INFO(get_logger(), "Connected!");
+
+    SYSTEM_VERSION sys_version = {
+            '\0',
+    };
+    if (!drfl.get_system_version(&sys_version)) return CallbackReturn::ERROR;
+    if (!drfl.setup_monitoring_version(1)) return CallbackReturn::ERROR;
+    drfl.set_robot_control(CONTROL_SERVO_ON);
+    drfl.set_digital_output(GPIO_CTRLBOX_DIGITAL_INDEX_10, TRUE);
+    RCLCPP_INFO(get_logger(), "System version: %s", sys_version._szController);
+    RCLCPP_INFO(get_logger(), "Libray version: %s", drfl.get_library_version());
+
+    while ((drfl.get_robot_state() != STATE_STANDBY) || !has_control_authority) {
+        RCLCPP_DEBUG(
+                get_logger(),
+                "Waiting robot to reach standby state, or that program has control "
+                "authority"
+        );
+        std::this_thread::sleep_for(std::chrono::milliseconds(100));
+    }
+
+    const bool is_emulator = host_ip == "127.0.0.1";
+    if (is_emulator) { RCLCPP_INFO(get_logger(), "Running in emulator mode"); }
+    if (!drfl.set_robot_mode(ROBOT_MODE_AUTONOMOUS)) {
+        RCLCPP_ERROR(get_logger(), "Unable to set robot in autonomous mode");
+        return CallbackReturn::FAILURE;
+    }
+    const ROBOT_SYSTEM sys = is_emulator ? ROBOT_SYSTEM_VIRTUAL : ROBOT_SYSTEM_REAL;
+    if (!drfl.set_robot_system(sys)) {
+        RCLCPP_ERROR(get_logger(), "Unable to set proper robot system (virtual/real)");
+        return CallbackReturn::FAILURE;
+    }
+
+
+    // Real-time communication initialisation and setup
+    RCLCPP_INFO(
+            get_logger(),
+            "Connecting RT control on %s:%u",
+            host_ip.c_str(),
+            host_udp_port
+    );
+    if (!drfl.connect_rt_control(host_ip, host_udp_port)) {
+        RCLCPP_ERROR(get_logger(), "Unable to connect RT control stream");
+        return CallbackReturn::FAILURE;
+    }
+    RCLCPP_INFO(get_logger(), "Connected!");
+
+    const std::string version   = "v1.0";
+    const float       period    = 0.001;
+    const int         losscount = 4;
+    if (!drfl.set_rt_control_output(version, period, losscount)) {
+        RCLCPP_ERROR(get_logger(), "Unable to connect RT control stream");
+        return CallbackReturn::FAILURE;
+    }
+
+    if (!drfl.start_rt_control()) {
+        RCLCPP_ERROR(get_logger(), "Unable to start RT control");
+        return CallbackReturn::FAILURE;
+    }
+
+    RCLCPP_INFO(get_logger(), "Setting velocity and acceleration limits");
+    if (!drfl.set_velj_rt(_q_dot_limit.data())) return CallbackReturn::ERROR;
+    if (!drfl.set_accj_rt(_q_dot_dot_limit.data())) return CallbackReturn::ERROR;
+    RCLCPP_DEBUG_STREAM(
+            get_logger(), "Joint velocity limit: " << _q_dot_limit.transpose()
+    );
+    RCLCPP_DEBUG_STREAM(
+            get_logger(), "Joint acceleration limit: " << _q_dot_dot_limit.transpose()
+    );
+
+    drfl.set_safety_mode(SAFETY_MODE_AUTONOMOUS, SAFETY_MODE_EVENT_MOVE);
+
+    RCLCPP_INFO(get_logger(), "DSR hardware interface initialisation completed");
+    return CallbackReturn::SUCCESS;
+}
+
+CallbackReturn
+DRHWInterface::on_shutdown(const rclcpp_lifecycle::State& /* prev_state */) {
+    RCLCPP_INFO(get_logger(), "Disconnecting RT control");
+    if (!drfl.disconnect_rt_control()) return CallbackReturn::ERROR;
+    RCLCPP_INFO(get_logger(), "Disconnecting communication with robot");
+    if (!drfl.close_connection()) return CallbackReturn::ERROR;
+    return CallbackReturn::SUCCESS;
+}
+
+std::vector<hardware_interface::StateInterface>
+DRHWInterface::export_state_interfaces() {
+    std::vector<hardware_interface::StateInterface> interfaces;
+
+    RCLCPP_INFO(get_logger(), "Registering position state interfaces");
+    for (int i{0}; i < 6; ++i) {
+        RCLCPP_DEBUG(get_logger(), "Registering joint %s", joint_names.at(i).c_str());
+        interfaces.emplace_back(
+                joint_names.at(i), hardware_interface::HW_IF_POSITION, &_q_state(i)
+        );
+    }
+
+    RCLCPP_INFO(get_logger(), "Registering velocity state interfaces");
+    for (int i{0}; i < 6; ++i) {
+        RCLCPP_DEBUG(get_logger(), "Registering joint %s", joint_names.at(i).c_str());
+        interfaces.emplace_back(
+                joint_names.at(i), hardware_interface::HW_IF_VELOCITY, &_q_dot_state(i)
+        );
+    }
+
+    RCLCPP_INFO(get_logger(), "Registering effort state interfaces");
+    for (int i{0}; i < 6; ++i) {
+        RCLCPP_DEBUG(get_logger(), "Registering joint %s", joint_names.at(i).c_str());
+        interfaces.emplace_back(
+                joint_names.at(i), hardware_interface::HW_IF_EFFORT, &_tau_state(i)
+        );
+    }
+
+    return interfaces;
+}
+
+std::vector<hardware_interface::CommandInterface>
+DRHWInterface::export_command_interfaces() {
+    std::vector<hardware_interface::CommandInterface> interfaces;
+
+    RCLCPP_INFO(get_logger(), "Registering position command interfaces");
+    for (int i{0}; i < 6; ++i) {
+        RCLCPP_DEBUG(get_logger(), "Registering joint %s", joint_names.at(i).c_str());
+        interfaces.emplace_back(
+                joint_names.at(i), hardware_interface::HW_IF_POSITION, &_q_cmd(i)
+        );
+    }
+
+    RCLCPP_INFO(get_logger(), "Registering velocity command interfaces");
+    for (int i{0}; i < 6; ++i) {
+        RCLCPP_DEBUG(get_logger(), "Registering joint %s", joint_names.at(i).c_str());
+        interfaces.emplace_back(
+                joint_names.at(i), hardware_interface::HW_IF_VELOCITY, &_q_dot_cmd(i)
+        );
+    }
+
+    RCLCPP_INFO(get_logger(), "Registering effort command interfaces");
+    for (int i{0}; i < 6; ++i) {
+        RCLCPP_DEBUG(get_logger(), "Registering joint %s", joint_names.at(i).c_str());
+        interfaces.emplace_back(
+                joint_names.at(i), hardware_interface::HW_IF_EFFORT, &_tau_cmd(i)
+        );
+    }
+
+    return interfaces;
+}
+
+hardware_interface::return_type
+DRHWInterface::perform_command_mode_switch(
+        const std::vector<std::string>& start_interfaces,
+        const std::vector<std::string>& stop_interfaces
+) {
+    const auto parent_ret =
+            hardware_interface::SystemInterface::perform_command_mode_switch(
+                    start_interfaces, stop_interfaces
+            );
+    if (parent_ret != return_type::OK) {
+        RCLCPP_ERROR(
+                get_logger(),
+                "Parent 'perform_command_mode_switch()' function call failed!"
+        );
+        return return_type::ERROR;
+    }
+
+    RCLCPP_DEBUG(get_logger(), "Called command mode switch");
+    if (start_interfaces.empty()) {
+        RCLCPP_DEBUG(get_logger(), "No control mode specified, leaving unchanged!");
+        return return_type::OK;
+    }
+
+    const std::string req_cmd_interface = start_interfaces[0];
+    const std::string mode = req_cmd_interface.substr(req_cmd_interface.find('/') + 1);
+
+    if (mode == hardware_interface::HW_IF_POSITION) {
+        RCLCPP_INFO(get_logger(), "Switching to position control");
+        _control_mode = POSITION;
+    } else if (mode == hardware_interface::HW_IF_VELOCITY) {
+        RCLCPP_INFO(get_logger(), "Switching to velocity control");
+        _control_mode = VELOCITY;
+    } else if (mode == hardware_interface::HW_IF_EFFORT) {
+        RCLCPP_INFO(get_logger(), "Switching to torque control");
+        _control_mode = TORQUE;
+    } else {
+        RCLCPP_ERROR(get_logger(), "Unknown control mode '%s'", mode.data());
+        return hardware_interface::return_type::ERROR;
+    }
+
+    return return_type::OK;
+}
+
+return_type
+DRHWInterface::read(const rclcpp::Time& time, const rclcpp::Duration& period) {
+    auto deg_to_rad = [](const float& data) -> double { return data * M_PI / 180.0; };
+
+    const LPRT_OUTPUT_DATA_LIST data = drfl.read_data_rt();
+    // Joint position
+    std::transform(
+            data->actual_joint_position,
+            data->actual_joint_position + 6,
+            _q_state.begin(),
+            deg_to_rad
+    );
+    // Joint velocity
+    std::transform(
+            data->actual_joint_velocity,
+            data->actual_joint_velocity + 6,
+            _q_dot_state.begin(),
+            deg_to_rad
+    );
+    // Joint torque
+    std::transform(
+            data->external_joint_torque,
+            data->external_joint_torque + 6,
+            _tau_state.begin(),
+            float_to_double
+    );
+
+    // Gravity compensation torque
+    std::transform(
+            data->gravity_torque,
+            data->gravity_torque + 6,
+            _tau_grav.begin(),
+            float_to_double
+    );
+    return return_type::OK;
+}
+
+return_type
+DRHWInterface::write(const rclcpp::Time& /*time*/, const rclcpp::Duration& /*period*/) {
+    auto rad_to_deg = [](const double& data) -> float { return data * 180.0 / M_PI; };
+
+    Vec6float cmd;
+    Vec6float empty({None, None, None, None, None, None});
+    switch (_control_mode) {
+        case NOT_SET:
+            break;
+        case POSITION:
+            std::transform(_q_cmd.begin(), _q_cmd.end(), cmd.data(), rad_to_deg);
+            drfl.servoj_rt(cmd.data(), empty.data(), empty.data(), 0.0);
+            break;
+        case VELOCITY:
+            std::transform(
+                    _q_dot_cmd.begin(), _q_dot_cmd.end(), cmd.data(), rad_to_deg
+            );
+            drfl.speedj_rt(cmd.data(), empty.data(), 0.0);
+            break;
+        case TORQUE:
+            // use "empty" as storage for the desired torque w/o gravity compensation
+            std::transform(
+                    _tau_cmd.begin(), _tau_cmd.end(), empty.data(), double_to_float
+            );
+            cmd = _tau_grav + empty;
+            drfl.torque_rt(cmd.data(), 0.0);
+            break;
+    }
+    return return_type::OK;
+}
+
+//   ____      _ _ _                _
+//  / ___|__ _| | | |__   __ _  ___| | _____
+// | |   / _` | | | '_ \ / _` |/ __| |/ / __|
+// | |__| (_| | | | |_) | (_| | (__|   <\__ \
+//  \____\__,_|_|_|_.__/ \__,_|\___|_|\_\___/
+//
+void
+callback::on_tp_popup(LPMESSAGE_POPUP tPopup) {
+    cout << "Popup Message: " << tPopup->_szText << endl;
+    cout << "Message Level: " << tPopup->_iLevel << endl;
+    cout << "Button Type: " << tPopup->_iBtnType << endl;
+}
+
+void
+callback::on_tp_log(const char* strLog) {
+    cout << "Log Message: " << strLog << endl;
+}
+
+void
+callback::on_tp_progress(LPMESSAGE_PROGRESS tProgress) {
+    cout << "Progress cnt : " << (int)tProgress->_iTotalCount << endl;
+    cout << "Current cnt : " << (int)tProgress->_iCurrentCount << endl;
+}
+
+void
+callback::on_tp_get_user_input(LPMESSAGE_INPUT tInput) {
+    cout << "User Input : " << tInput->_szText << endl;
+    cout << "Data Type : " << (int)tInput->_iType << endl;
+}
+
+void
+callback::on_homing_completed() {
+    cout << "homing completed" << endl;
+}
+
+void
+callback::on_monitoring_data(const LPMONITORING_DATA pData) {
+    return;
+    cout << "# monitoring 0 data " << pData->_tCtrl._tTask._fActualPos[0][0]
+         << pData->_tCtrl._tTask._fActualPos[0][1]
+         << pData->_tCtrl._tTask._fActualPos[0][2]
+         << pData->_tCtrl._tTask._fActualPos[0][3]
+         << pData->_tCtrl._tTask._fActualPos[0][4]
+         << pData->_tCtrl._tTask._fActualPos[0][5] << endl;
+}
+
+void
+callback::on_monitoring_data_exchange(const LPMONITORING_DATA_EX pData) {
+    return;
+    cout << "# monitoring 1 data " << pData->_tCtrl._tWorld._fTargetPos[0]
+         << pData->_tCtrl._tWorld._fTargetPos[1] << pData->_tCtrl._tWorld._fTargetPos[2]
+         << pData->_tCtrl._tWorld._fTargetPos[3] << pData->_tCtrl._tWorld._fTargetPos[4]
+         << pData->_tCtrl._tWorld._fTargetPos[5] << endl;
+}
+
+void
+callback::on_monitoring_ctrl_io(const LPMONITORING_CTRLIO pData) {
+    return;
+    cout << "# monitoring ctrl 0 data" << endl;
+    for (int i = 0; i < 16; i++) { cout << (int)pData->_tInput._iActualDI[i] << endl; }
+}
+
+void
+callback::on_monitoring_ctrl_io_exchange(const LPMONITORING_CTRLIO_EX pData) {
+    return;
+    cout << "# monitoring ctrl 1 data" << endl;
+    for (int i = 0; i < 16; i++) { cout << (int)pData->_tInput._iActualDI[i] << endl; }
+    for (int i = 0; i < 16; i++) { cout << (int)pData->_tOutput._iTargetDO[i] << endl; }
+}
+
+void
+callback::on_log_alarm(LPLOG_ALARM tLog) {
+    cout << "Alarm Info: "
+         << "group(" << (unsigned int)tLog->_iGroup << "), index(" << tLog->_iIndex
+         << "), param(" << tLog->_szParam[0] << "), param(" << tLog->_szParam[1]
+         << "), param(" << tLog->_szParam[2] << ")" << endl;
+}
+
+void
+callback::on_program_stopped(const PROGRAM_STOP_CAUSE cause) {
+    cout << "Program stopped (cause " << cause << ")" << endl;
+}
+
+void
+callback::on_tp_initialising_completed() {
+    tp_initialisation_completed = true;
+    drfl.ManageAccessControl(MANAGE_ACCESS_CONTROL_FORCE_REQUEST);
+}
+
+void
+callback::on_monitoring_state(const ROBOT_STATE state) {
+    switch ((unsigned char)state) {
+        case STATE_EMERGENCY_STOP:
+            // popup
+            break;
+        case STATE_STANDBY:
+        case STATE_MOVING:
+        case STATE_TEACHING:
+            break;
+        case STATE_SAFE_STOP:
+            if (has_control_authority) {
+                drfl.SetSafeStopResetType(SAFE_STOP_RESET_TYPE_DEFAULT);
+                drfl.SetRobotControl(CONTROL_RESET_SAFET_STOP);
+            }
+            break;
+        case STATE_SAFE_OFF:
+            cout << "State STATE_SAFE_OFF\n";
+            if (has_control_authority) { drfl.SetRobotControl(CONTROL_SERVO_ON); }
+            break;
+        case STATE_SAFE_STOP2:
+            cout << "State STATE_SAFE_STOP2\n";
+            if (has_control_authority) {
+                drfl.SetRobotControl(CONTROL_RECOVERY_SAFE_STOP);
+            }
+            break;
+        case STATE_SAFE_OFF2:
+            cout << "State STATE_SAFE_OFF2\n";
+            if (has_control_authority) {
+                drfl.SetRobotControl(CONTROL_RECOVERY_SAFE_OFF);
+            }
+            break;
+        case STATE_RECOVERY:
+            // Drfl.SetRobotControl(CONTROL_RESET_RECOVERY);
+            break;
+        default:
+            break;
+    }
+    return;
+}
+
+void
+callback::on_monitoring_access_control(const MONITORING_ACCESS_CONTROL control) {
+    switch (control) {
+        case MONITORING_ACCESS_CONTROL_REQUEST:
+            assert(drfl.ManageAccessControl(MANAGE_ACCESS_CONTROL_RESPONSE_NO));
+            // Drfl.ManageAccessControl(MANAGE_ACCESS_CONTROL_RESPONSE_YES);
+            break;
+        case MONITORING_ACCESS_CONTROL_GRANT:
+            cout << "Access control grant" << endl;
+            has_control_authority = TRUE;
+            callback::on_monitoring_state(drfl.GetRobotState());
+            break;
+        case MONITORING_ACCESS_CONTROL_DENY:
+        case MONITORING_ACCESS_CONTROL_LOSS:
+            cout << "Access control revoked" << endl;
+            has_control_authority = FALSE;
+            if (tp_initialisation_completed) {
+                drfl.ManageAccessControl(MANAGE_ACCESS_CONTROL_FORCE_REQUEST);
+            }
+            break;
+        default:
+            break;
+    }
+}
+
+#include "pluginlib/class_list_macros.hpp"
+
+PLUGINLIB_EXPORT_CLASS(
+        dsr_hardware2::DRHWInterface, hardware_interface::SystemInterface
+)